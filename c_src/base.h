--- conflicted
+++ resolved
@@ -362,10 +362,6 @@
     *         If you do not :c:func:`free` ``packets`` and ``lens`` you will develop a memory leak
     */
     size_t processed = 0;
-<<<<<<< HEAD
-=======
-    size_t factor = 16;
->>>>>>> 70584771
     size_t i;
     *num_packets = 0;
     CP2P_DEBUG("Entering while loop\n");
@@ -380,19 +376,12 @@
         }
         (*lens)[*num_packets] = tmp;
         processed += 4;
-<<<<<<< HEAD
         processed += tmp;
-=======
-        (*packets)[*num_packets] = (char *) malloc(sizeof(char) * (*lens)[*num_packets]);
-        memcpy((*packets)[*num_packets], str + processed, (*lens)[*num_packets]);
-        processed += (*lens)[*num_packets];
->>>>>>> 70584771
         *num_packets += 1;
     }
     CP2P_DEBUG("Exited while loop\n");
     *lens = (size_t *) realloc(*lens, sizeof(size_t) * (*num_packets));
     *packets = (char **) realloc(*packets, sizeof(char *) * (*num_packets));
-<<<<<<< HEAD
     processed = 0;
     CP2P_DEBUG("Entering for loop\n");
     for (i = 0; i < *num_packets; i++)    {
@@ -401,8 +390,6 @@
         memcpy((*packets)[i], str + processed, (*lens)[i]);
         processed += (*lens)[i];
     }
-=======
->>>>>>> 70584771
     return 0;
 }
 
